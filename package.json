{
  "name": "case-booking-app",
<<<<<<< HEAD
  "version": "1.2.0",
  "homepage": "https://mika-nim.github.io/Live-CaseBooking",
  "private": true,
  "dependencies": {
    "@supabase/supabase-js": "^2.50.2",
=======
  "version": "1.2.5",
  "homepage": "/",
  "private": true,
  "dependencies": {
    "@supabase/supabase-js": "^2.50.5",
>>>>>>> 2451351e
    "@testing-library/jest-dom": "^5.16.4",
    "@testing-library/react": "^13.3.0",
    "@testing-library/user-event": "^13.5.0",
    "@types/jest": "^27.5.2",
    "@types/node": "^16.11.41",
    "@types/react": "^18.0.14",
    "@types/react-dom": "^18.0.5",
<<<<<<< HEAD
    "dotenv": "^17.0.1",
=======
    "pg": "^8.16.3",
>>>>>>> 2451351e
    "react": "^18.2.0",
    "react-datepicker": "^8.4.0",
    "react-dom": "^18.2.0",
    "react-scripts": "5.0.1",
    "typescript": "^4.7.4",
    "web-vitals": "^2.1.4"
  },
  "scripts": {
    "start": "NODE_OPTIONS='--max-old-space-size=8192' react-scripts start",
    "build": "react-app-rewired build",
    "test": "react-scripts test",
    "eject": "react-scripts eject",
    "typecheck": "npx tsc --noEmit",
    "quick-build": "npm run build 2>&1 | head -20",
    "claude-help": "source scripts/claude-helpers.sh && show_menu",
    "component-summary": "source scripts/claude-helpers.sh && component_summary",
    "ts-check": "source scripts/claude-helpers.sh && ts_check",
    "size-analysis": "source scripts/claude-helpers.sh && size_analysis",
    "claude-optimize": "chmod +x scripts/token-optimizer.sh && ./scripts/token-optimizer.sh && node scripts/claude-speed-optimizer.js",
    "claude-overview": "node scripts/claude-speed-optimizer.js --overview-only",
    "claude-analyze": "find src -name '*.tsx' -o -name '*.ts' -o -name '*.css' | xargs wc -c | sort -nr",
    "claude-clean": "rm -rf .claude-optimized",
    "claude-report": "cat .claude-optimized/size-report.md 2>/dev/null || echo 'Run npm run claude-optimize first'",
    "predeploy": "npm run build",
    "deploy": "gh-pages -d build"
  },
  "eslintConfig": {
    "extends": [
      "react-app",
      "react-app/jest"
    ]
  },
  "browserslist": {
    "production": [
      ">0.2%",
      "not dead",
      "not op_mini all"
    ],
    "development": [
      "last 1 chrome version",
      "last 1 firefox version",
      "last 1 safari version"
    ]
  },
  "devDependencies": {
    "gh-pages": "^6.3.0",
    "react-app-rewired": "^2.2.1",
    "supabase": "^2.31.4"
  }
}<|MERGE_RESOLUTION|>--- conflicted
+++ resolved
@@ -1,18 +1,10 @@
 {
   "name": "case-booking-app",
-<<<<<<< HEAD
-  "version": "1.2.0",
-  "homepage": "https://mika-nim.github.io/Live-CaseBooking",
-  "private": true,
-  "dependencies": {
-    "@supabase/supabase-js": "^2.50.2",
-=======
   "version": "1.2.5",
   "homepage": "/",
   "private": true,
   "dependencies": {
     "@supabase/supabase-js": "^2.50.5",
->>>>>>> 2451351e
     "@testing-library/jest-dom": "^5.16.4",
     "@testing-library/react": "^13.3.0",
     "@testing-library/user-event": "^13.5.0",
@@ -20,11 +12,7 @@
     "@types/node": "^16.11.41",
     "@types/react": "^18.0.14",
     "@types/react-dom": "^18.0.5",
-<<<<<<< HEAD
-    "dotenv": "^17.0.1",
-=======
     "pg": "^8.16.3",
->>>>>>> 2451351e
     "react": "^18.2.0",
     "react-datepicker": "^8.4.0",
     "react-dom": "^18.2.0",
