--- conflicted
+++ resolved
@@ -60,8 +60,8 @@
   },
   microsoft: {
     name: 'Microsoft',
-    authUrl: `https://login.microsoftonline.com/${process.env.REACT_APP_MICROSOFT_TENANT_ID || 'd213fe2b-9fcd-42cf-90a4-8ea84de3103e'}/oauth2/v2.0/authorize`,
-    tokenUrl: `https://login.microsoftonline.com/${process.env.REACT_APP_MICROSOFT_TENANT_ID || 'd213fe2b-9fcd-42cf-90a4-8ea84de3103e'}/oauth2/v2.0/token`,
+    authUrl: 'https://login.microsoftonline.com/common/oauth2/v2.0/authorize',
+    tokenUrl: 'https://login.microsoftonline.com/common/oauth2/v2.0/token',
     userInfoUrl: 'https://graph.microsoft.com/v1.0/me',
     config: {
       clientId: process.env.REACT_APP_MICROSOFT_CLIENT_ID || '',
@@ -443,52 +443,33 @@
   }
 }
 
-// Token storage utilities - ONLY use Supabase, no sessionStorage
-export const storeAuthTokens = async (country: string, provider: string, tokens: AuthTokens): Promise<void> => {
+// Token storage utilities
+export const storeAuthTokens = (country: string, provider: string, tokens: AuthTokens): void => {
   // Microsoft auth is global (same account for all countries)
   const key = provider === 'microsoft' 
     ? `email_auth_global_microsoft` 
     : `email_auth_${country}_${provider}`;
   
-<<<<<<< HEAD
-  // Store ONLY in Supabase for real-time persistence across tabs
-  try {
-    const { secureDataManager } = await import('../utils/secureDataManager');
-    await secureDataManager.setData(key, tokens, { ttl: 3600000 }); // 1 hour TTL
-  } catch (error) {
-    console.error('Failed to persist auth tokens to Supabase:', error);
-    throw error; // Propagate error so caller knows storage failed
-=======
   try {
     // Use sessionStorage for security - tokens expire when browser session ends
     sessionStorage.setItem(key, JSON.stringify(tokens));
   } catch (error) {
     console.warn('Failed to store auth tokens:', error);
->>>>>>> 6e8fc23f
-  }
-};
-
-// User info storage utilities - ONLY use Supabase, no sessionStorage
-export const storeUserInfo = async (country: string, provider: string, userInfo: UserInfo): Promise<void> => {
+  }
+};
+
+// User info storage utilities
+export const storeUserInfo = (country: string, provider: string, userInfo: UserInfo): void => {
   // Microsoft user info is global (same account for all countries)
   const key = provider === 'microsoft'
     ? `email_userinfo_global_microsoft`
     : `email_userinfo_${country}_${provider}`;
   
-<<<<<<< HEAD
-  // Store in Supabase for persistence across tabs (primary storage)
-  try {
-    const { secureDataManager } = await import('../utils/secureDataManager');
-    await secureDataManager.setData(key, userInfo, { ttl: 86400000 }); // 24 hour TTL
-  } catch (error) {
-    console.error('Failed to persist user info to Supabase:', error);
-=======
   try {
     // Use sessionStorage for security - info expires when browser session ends
     sessionStorage.setItem(key, JSON.stringify(userInfo));
   } catch (error) {
     console.warn('Failed to store user info:', error);
->>>>>>> 6e8fc23f
   }
 };
 
@@ -497,13 +478,7 @@
   const key = provider === 'microsoft'
     ? `email_userinfo_global_microsoft`
     : `email_userinfo_${country}_${provider}`;
-<<<<<<< HEAD
-  const stored = sessionStorage.getItem(key);
-  if (!stored) return null;
-
-=======
   
->>>>>>> 6e8fc23f
   try {
     const stored = sessionStorage.getItem(key);
     if (!stored) return null;
@@ -514,29 +489,15 @@
   }
 };
 
-<<<<<<< HEAD
-export const clearUserInfo = async (country: string, provider: string): Promise<void> => {
-  // Microsoft user info is global (same account for all countries)
-=======
 export const clearUserInfo = (country: string, provider: string): void => {
->>>>>>> 6e8fc23f
   const key = provider === 'microsoft'
     ? `email_userinfo_global_microsoft`
     : `email_userinfo_${country}_${provider}`;
   
-<<<<<<< HEAD
-  // Clear ONLY from Supabase
-  try {
-    const { secureDataManager } = await import('../utils/secureDataManager');
-    await secureDataManager.removeData(key);
-  } catch (error) {
-    console.error('Failed to clear user info from Supabase:', error);
-=======
   try {
     sessionStorage.removeItem(key);
   } catch (error) {
     console.warn('Failed to clear user info:', error);
->>>>>>> 6e8fc23f
   }
 };
 
@@ -545,13 +506,7 @@
   const key = provider === 'microsoft'
     ? `email_auth_global_microsoft`
     : `email_auth_${country}_${provider}`;
-<<<<<<< HEAD
-  const stored = sessionStorage.getItem(key);
-  if (!stored) return null;
-
-=======
   
->>>>>>> 6e8fc23f
   try {
     const stored = sessionStorage.getItem(key);
     if (!stored) return null;
@@ -563,26 +518,10 @@
 };
 
 export const clearAuthTokens = (country: string, provider: string): void => {
-<<<<<<< HEAD
-  // Microsoft auth is global (same account for all countries)
-=======
->>>>>>> 6e8fc23f
   const key = provider === 'microsoft'
     ? `email_auth_global_microsoft`
     : `email_auth_${country}_${provider}`;
   
-<<<<<<< HEAD
-  // Clear from sessionStorage
-  sessionStorage.removeItem(key);
-  
-  // Also clear from Supabase
-  import('../utils/secureDataManager').then(({ secureDataManager }) => {
-    secureDataManager.removeData(key);
-  });
-  
-  // Also clear user info when clearing tokens
-  clearUserInfo(country, provider);
-=======
   try {
     sessionStorage.removeItem(key);
     // Also clear user info when clearing tokens
@@ -590,7 +529,6 @@
   } catch (error) {
     console.warn('Failed to clear auth tokens:', error);
   }
->>>>>>> 6e8fc23f
 };
 
 export const isTokenExpired = (tokens: AuthTokens): boolean => {
@@ -649,8 +587,7 @@
     };
 
     // Store the new tokens
-    storeAuthTokens(country, 'microsoft', newTokens);
-    return newTokens;
+    storeAuthTokens(country, 'microsoft', newTokens);return newTokens;
   } catch (error) {
     return null;
   }
@@ -660,25 +597,20 @@
  * Get valid access token, refreshing if necessary (Microsoft only)
  */
 export const getValidAccessToken = async (country: string, provider: 'google' | 'microsoft'): Promise<string | null> => {
-  const tokens = await getStoredAuthTokens(country, provider);
-
-  if (!tokens) {
-    return null;
+  const tokens = getStoredAuthTokens(country, provider);
+
+  if (!tokens) {return null;
   }
 
   // If token is not expired, return it
-  if (!isTokenExpired(tokens)) {
-    return tokens.accessToken;
+  if (!isTokenExpired(tokens)) {return tokens.accessToken;
   }
 
   // Token is expired - try to refresh if it's Microsoft and has refresh token
-  if (provider === 'microsoft' && tokens.refreshToken) {
-    const newTokens = await refreshMicrosoftToken(country, tokens.refreshToken);
-
-    if (newTokens) {
-      return newTokens.accessToken;
-    } else {
-      clearAuthTokens(country, provider);
+  if (provider === 'microsoft' && tokens.refreshToken) {const newTokens = await refreshMicrosoftToken(country, tokens.refreshToken);
+
+    if (newTokens) {return newTokens.accessToken;
+    } else {clearAuthTokens(country, provider);
       return null;
     }
   }
@@ -718,17 +650,9 @@
         }
 
         if ((event.data.type === 'oauth_success' || event.data.type === 'sso_auth_success') && event.data.code) {
-          try {
-            const tokens = await oauth.exchangeCodeForTokens(event.data.code);
-            const userInfo = await oauth.getUserInfo(tokens.accessToken);
-            
-            // Store tokens and user info (await to ensure Supabase storage completes)
-            await storeAuthTokens(country, provider, tokens);
-            await storeUserInfo(country, provider, userInfo);
-            
-            window.removeEventListener('message', messageHandler);
-            popup.close();
-            resolve({ tokens, userInfo });
+          try {const tokens = await oauth.exchangeCodeForTokens(event.data.code);const userInfo = await oauth.getUserInfo(tokens.accessToken);// Store tokens and user infostoreAuthTokens(country, provider, tokens);
+            storeUserInfo(country, provider, userInfo);window.removeEventListener('message', messageHandler);
+            popup.close();resolve({ tokens, userInfo });
           } catch (error) {
             window.removeEventListener('message', messageHandler);
             popup.close();
@@ -743,32 +667,19 @@
 
       // Check if popup was closed manually
       const checkClosed = setInterval(() => {
-        try {
-          // Try to access popup.closed - may be blocked by COOP policy
-          if (popup.closed) {
-            clearInterval(checkClosed);
-            window.removeEventListener('message', messageHandler);
-            reject(new Error('Authentication cancelled'));
-          }
-        } catch (e) {
-          // COOP policy blocks access - ignore and rely on message handler
+        if (popup.closed) {clearInterval(checkClosed);
+          window.removeEventListener('message', messageHandler);
+          reject(new Error('Authentication cancelled'));
         }
       }, 1000);
 
       // Add timeout protection
       setTimeout(() => {
-        try {
-          if (!popup.closed) {
-            clearInterval(checkClosed);
-            window.removeEventListener('message', messageHandler);
-            popup.close();
-            reject(new Error('Authentication timeout - please try again'));
-          }
-        } catch (e) {
-          // COOP policy blocks access - cleanup anyway
+        if (!popup.closed) {
           clearInterval(checkClosed);
           window.removeEventListener('message', messageHandler);
-          try { popup.close(); } catch (e2) { }
+          popup.close();
+          reject(new Error('Authentication timeout - please try again'));
         }
       }, 120000); // 2 minute timeout
     });
